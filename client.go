--- conflicted
+++ resolved
@@ -27,20 +27,10 @@
 	"time"
 )
 
-<<<<<<< HEAD
-/*
-微信 api 服务器地址
-*/
-var (
-	WXServerUrl                 = "https://api.weixin.qq.com"
-	NeedRefreshAccessTokenError = errors.New("access token invalid")
-	WXInvalidErrorCode          = map[int64]string{40001: "access_token 无效", 40014: "不合法的access_token"}
-=======
 var (
 	WXServerUrl            = "https://api.weixin.qq.com" // 微信 api 服务器地址
 	UserAgent              = "fastwego/offiaccount"
 	ErrorAccessTokenExpire = errors.New("access token expire")
->>>>>>> 7ac9116f
 )
 
 /*
@@ -56,39 +46,6 @@
 	if err != nil {
 		return
 	}
-<<<<<<< HEAD
-	if client.Ctx.Logger != nil {
-		client.Ctx.Logger.Printf("GET %s", uri)
-	}
-	response, err := http.Get(WXServerUrl + newUrl)
-	if err != nil {
-		return
-	}
-	defer response.Body.Close()
-	resp, err = responseFilter(response)
-
-	if err == NeedRefreshAccessTokenError {
-		_, err := client.Ctx.AccessToken.GetRefreshAccessTokenHandler(client.Ctx)
-		if err != nil {
-			return
-		}
-
-		newUrl, err = client.applyAccessToken(uri)
-		if err != nil {
-			return
-		}
-		if client.Ctx.Logger != nil {
-			client.Ctx.Logger.Printf("Refresh Access Token Second GET %s", newUrl)
-		}
-		response, err := http.Get(WXServerUrl + newUrl)
-		if err != nil {
-			return
-		}
-		defer response.Body.Close()
-		return responseFilter(response)
-	}
-	return
-=======
 
 	req, err := http.NewRequest(http.MethodGet, WXServerUrl+newUrl, nil)
 	if err != nil {
@@ -96,7 +53,6 @@
 	}
 
 	return client.httpDo(req)
->>>>>>> 7ac9116f
 }
 
 //HTTPPost POST 请求
@@ -123,22 +79,12 @@
 	if client.Ctx.Logger != nil {
 		client.Ctx.Logger.Printf("%s %s Headers %v", req.Method, req.URL.String(), req.Header)
 	}
-<<<<<<< HEAD
-	response, err := http.Post(WXServerUrl+newUrl, contentType, payload)
-=======
 
 	response, err := http.DefaultClient.Do(req)
->>>>>>> 7ac9116f
 	if err != nil {
 		return
 	}
 	defer response.Body.Close()
-<<<<<<< HEAD
-	resp, err = responseFilter(response)
-
-	if err == NeedRefreshAccessTokenError {
-		_, err := client.Ctx.AccessToken.GetRefreshAccessTokenHandler(client.Ctx)
-=======
 
 	resp, err = responseFilter(response)
 
@@ -147,21 +93,10 @@
 
 		// 主动 通知 access_token 过期
 		err = client.Ctx.AccessToken.NoticeAccessTokenExpireHandler(client.Ctx)
->>>>>>> 7ac9116f
 		if err != nil {
 			return
 		}
 
-<<<<<<< HEAD
-		newUrl, err = client.applyAccessToken(uri)
-		if err != nil {
-			return
-		}
-		if client.Ctx.Logger != nil {
-			client.Ctx.Logger.Printf("Refresh Access Token Second POST %s", newUrl)
-		}
-		response, err := http.Post(WXServerUrl+newUrl, contentType, payload)
-=======
 		// 通知到位后 access_token 会被刷新，那么可以 retry 了
 		var accessToken string
 		accessToken, err = client.Ctx.AccessToken.GetAccessTokenHandler(client.Ctx)
@@ -179,20 +114,14 @@
 		}
 
 		response, err = http.DefaultClient.Do(req)
->>>>>>> 7ac9116f
 		if err != nil {
 			return
 		}
 		defer response.Body.Close()
-<<<<<<< HEAD
-		return responseFilter(response)
-	}
-=======
 
 		resp, err = responseFilter(response)
 	}
 
->>>>>>> 7ac9116f
 	return
 }
 
@@ -239,15 +168,10 @@
 		return
 	}
 
-<<<<<<< HEAD
-	if _, ok := WXInvalidErrorCode[errorResponse.Errcode]; ok {
-		err = NeedRefreshAccessTokenError
-=======
 	// 40001(覆盖刷新超过5min后，使用旧 access_token 报错) 获取 access_token 时 AppSecret 错误，或者 access_token 无效。请开发者认真比对 AppSecret 的正确性，或查看是否正在为恰当的公众号调用接口
 	// 42001(超过 7200s 后 报错) - access_token 超时，请检查 access_token 的有效期，请参考基础支持 - 获取 access_token 中，对 access_token 的详细机制说明
 	if errorResponse.Errcode == 42001 || errorResponse.Errcode == 40001 {
 		err = ErrorAccessTokenExpire
->>>>>>> 7ac9116f
 		return
 	}
 	if errorResponse.Errcode != 0 {
@@ -298,36 +222,6 @@
 }
 
 /*
-<<<<<<< HEAD
-从 公众号实例 的 AccessToken 管理器 更新 access_token
-
-获得新的 access_token 后 过期时间设置为 0.9 * expiresIn 提供一定冗余
-*/
-func NoticeRefreshAccessToken(ctx *OffiAccount) (accessToken string, err error) {
-	refreshAccessTokenLock.Lock()
-	defer refreshAccessTokenLock.Unlock()
-
-	accessToken, expiresIn, err := refreshAccessTokenFromWXServer(ctx.Config.Appid, ctx.Config.Secret)
-	if err != nil {
-		return
-	}
-
-	// 提前过期 提供冗余时间
-	expiresIn = int(0.9 * float64(expiresIn))
-	d := time.Duration(expiresIn) * time.Second
-	_ = ctx.AccessToken.Cache.Save(ctx.Config.Appid, accessToken, d)
-
-	if ctx.Logger != nil {
-		ctx.Logger.Printf("%s %s %d\n", "refreshAccessTokenFromWXServer", accessToken, expiresIn)
-	}
-
-	// 可以做一些别的事情
-	// 如：通知 中控服务，让中控处理更新自己的 accessToken， 中控接收到请求后，对比中控缓存的accessToken时候更新accessToken，注意并发读写问题
-	// do something ...
-
-	return
-
-=======
 NoticeAccessTokenExpire 只需将本地存储的 access_token 删除，即完成了 access_token 已过期的 主动通知
 
 retry 请求的时候，会发现本地没有 access_token ，从而触发refresh
@@ -339,7 +233,6 @@
 
 	err = ctx.AccessToken.Cache.Delete(ctx.Config.Appid)
 	return
->>>>>>> 7ac9116f
 }
 
 /*
